--- conflicted
+++ resolved
@@ -5,7 +5,6 @@
   getApplication,
   submitApplication,
   saveApplication,
-  startOrGetApplication,
 } from "../../lib/rpc";
 import { loadApplicationSchemaById } from "../../lib/schemaLoader";
 import { useApplicationAutosave } from "../../components/useApplicationAutosave";
@@ -139,79 +138,7 @@
         }
 
         // Authenticated user flow - load full application
-        console.log(
-          "🔍 ApplicationPage - Loading application for appId:",
-          appId
-        );
         const app = await getApplication(appId!);
-<<<<<<< HEAD
-        console.log("🔍 ApplicationPage - Loaded application:", app);
-
-        // If no application found, this might be a program ID - try to start/create an application
-        if (!app || !app.id) {
-          console.log(
-            "🔍 ApplicationPage - No application found, trying to start new application for program:",
-            appId
-          );
-          try {
-            const newApp = await startOrGetApplication(appId!);
-            console.log(
-              "🔍 ApplicationPage - Started new application:",
-              newApp
-            );
-            setAppRow(newApp);
-
-            // Load schema using the program ID directly
-            const schema = await loadApplicationSchemaById(appId!);
-            console.log("🔍 ApplicationPage - Loaded schema:", schema);
-            setSchema({ items: schema.fields || [] });
-          } catch (error) {
-            console.error(
-              "🔍 ApplicationPage - Failed to start application:",
-              error
-            );
-            // If we can't create an application, fall back to preview mode for authenticated users
-            console.log(
-              "🔍 ApplicationPage - Falling back to preview mode for authenticated user"
-            );
-
-            // Try to get program data using the public RPC function (same as preview mode)
-            try {
-              const { data: progData, error: progError } = await supabase.rpc(
-                "public_get_program_from_app_id",
-                { p_app_id: appId! }
-              );
-
-              if (progError || !progData || progData.length === 0) {
-                console.log("Cannot access program data:", progError);
-                navigate("/unauthorized");
-                return;
-              }
-
-              const program = progData[0];
-              setSchema({ items: program.application_schema?.fields || [] });
-              setProgramDeadline(program?.close_at || null);
-              setProgramOpenDate(program?.open_at || null);
-              setProgramDetails({
-                id: program.program_id,
-                name: program.program_name,
-                description: program.program_description,
-                organization_name: program.organization_name,
-              });
-
-              // Set a dummy app row for preview mode
-              setAppRow({
-                id: appId!,
-                program_id: program.program_id,
-                user_id: user?.id || "",
-                status: "draft",
-                answers: {},
-                created_at: new Date().toISOString(),
-                updated_at: new Date().toISOString(),
-                program_name: program.program_name,
-                program_metadata: program.application_schema,
-              });
-=======
 
         // If no app or missing program_id, fall back to preview mode using public RPC
         if (!app || !app.program_id) {
@@ -281,26 +208,11 @@
         }
 
         setAppRow(app);
->>>>>>> 660472a9
-
-              return; // Exit early for preview mode
-            } catch (previewError) {
-              console.error(
-                "🔍 ApplicationPage - Preview mode also failed:",
-                previewError
-              );
-              navigate("/unauthorized");
-              return;
-            }
-          }
-        } else {
-          setAppRow(app);
-
-          // Load schema using centralized loader
-          const schema = await loadApplicationSchemaById(app.program_id);
-          console.log("🔍 ApplicationPage - Loaded schema:", schema);
-          setSchema({ items: schema.fields || [] });
-        }
+
+        // Load schema using centralized loader
+        const schema = await loadApplicationSchemaById(app.program_id);
+        console.log("🔍 ApplicationPage - Loaded schema:", schema);
+        setSchema({ items: schema.fields || [] });
 
         // Get program details for deadline info - check if program is published
         const { data: progData, error: progError } = await supabase
@@ -405,16 +317,7 @@
     }
   }, [appRow?.answers, setAnswers]);
 
-  const items = useMemo(() => {
-    const rawItems = schema.items ?? [];
-    // Filter out any invalid/empty items
-    const validItems = rawItems.filter(
-      (item) => item && item.label && item.label.trim() !== "" && item.type
-    );
-    console.log("🔍 ApplicationPage - items:", { rawItems, validItems });
-    console.log("🔍 ApplicationPage - rawItems details:", rawItems);
-    return validItems;
-  }, [schema]);
+  const items = useMemo(() => schema.items ?? [], [schema]);
 
   // Check if application is currently open (between open and close dates)
   const isOpen = isApplicationOpen(programOpenDate, programDeadline);
@@ -844,47 +747,33 @@
                     );
                   })()}
 
-                  {/* Organization Application Questions Section - only show if there are items */}
-                  {items.length > 0 && (
-                    <div
-                      className={(() => {
-                        const program = {
-                          id: programDetails?.id,
-                          name: programDetails?.name,
-                          metadata: programDetails?.metadata,
-                        };
-                        const hasProfileAutofill = programUsesProfile(program);
-                        return hasProfileAutofill
-                          ? "bg-gray-50 border border-gray-200 rounded-lg p-6"
-                          : "space-y-6";
-                      })()}
-                    >
-                      {/* Only show header if there are other sections (profile autofill, etc.) */}
-                      {(() => {
-                        const program = {
-                          id: programDetails?.id,
-                          name: programDetails?.name,
-                          metadata: programDetails?.metadata,
-                        };
-                        const hasProfileAutofill = programUsesProfile(program);
-
-                        if (hasProfileAutofill) {
-                          return (
-                            <>
-                              <div className="flex items-center gap-3 mb-4">
-                                <div className="w-2 h-2 bg-gray-400 rounded-full"></div>
-                                <h2 className="text-lg font-semibold text-gray-900">
-                                  Organization Application Questions
-                                </h2>
-                              </div>
-                              <p className="text-sm text-gray-600 mb-6">
-                                Custom questions created by this organization.
-                              </p>
-                            </>
-                          );
-                        }
-                        return null; // No header when it's just custom questions
-                      })()}
+                  {/* Organization Application Questions Section */}
+                  {items.length === 0 ? (
+                    <div className="bg-gray-50 border border-gray-200 rounded-lg p-6">
+                      <div className="flex items-center gap-3 mb-4">
+                        <div className="w-2 h-2 bg-gray-400 rounded-full"></div>
+                        <h2 className="text-lg font-semibold text-gray-900">
+                          Organization Application Questions
+                        </h2>
+                      </div>
+                      <p className="text-sm text-gray-600 mb-4">
+                        Custom questions created by this organization.
+                      </p>
+                      <div className="text-sm text-slate-500">
+                        This application doesn't include custom questions.
+                      </div>
+                    </div>
+                  ) : (
+                    <div className="bg-gray-50 border border-gray-200 rounded-lg p-6">
+                      <div className="flex items-center gap-3 mb-4">
+                        <div className="w-2 h-2 bg-gray-400 rounded-full"></div>
+                        <h2 className="text-lg font-semibold text-gray-900">
+                          Organization Application Questions
+                        </h2>
+                      </div>
+                      <p className="text-sm text-gray-600 mb-6">
+                        Custom questions created by this organization.
+                      </p>
                       <div className="space-y-6">
                         {items.map((item, idx) => {
                           const key = item.key || `q_${idx}`;
